--- conflicted
+++ resolved
@@ -2,7 +2,6 @@
 
     make
 
-<<<<<<< HEAD
 # Generation model
 
 Sources of `gencost` data
@@ -27,9 +26,6 @@
 2. WECC 240 bus model: https://www.nrel.gov/grid/assets/downloads/wecc-osl.zip. Citation: *Developing a Reduced 240-Bus WECC Dynamic Model for Frequency Response Study of High Renewable Integration, 2020 IEEE Power Engineering Society Transmission and Distribution Conference and Exposition (2020)*
 
 3. `wecc_emissions.kml`: https://s3-us-west-1.amazonaws.com/widap.chassin.org/index.html
-=======
-# Description
->>>>>>> 79d6a8a2
 
 # Validation
 
@@ -39,8 +35,6 @@
 
 Bob is the subject matter expert who can tell whether your solution is any good
 just by looking at it.
-<<<<<<< HEAD
-=======
 
 # Notes
 
@@ -49,5 +43,4 @@
 # Data Sources
 1. `powerplants.csv`: https://hifld-geoplatform.hub.arcgis.com/datasets/9dd630378fcf439999094a56c352670d_0/explore
 2. WECC 240 bus model: https://www.nrel.gov/grid/assets/downloads/wecc-osl.zip. Citation: *Developing a Reduced 240-Bus WECC Dynamic Model for Frequency Response Study of High Renewable Integration, 2020 IEEE Power Engineering Society Transmission and Distribution Conference and Exposition (2020)*
-3. `wecc_emissions.kml`: https://s3-us-west-1.amazonaws.com/widap.chassin.org/index.html
->>>>>>> 79d6a8a2
+3. `wecc_emissions.kml`: https://s3-us-west-1.amazonaws.com/widap.chassin.org/index.html