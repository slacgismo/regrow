import os, sys
import pandas as pd
import matplotlib.pyplot as plt

<<<<<<< HEAD
#
# Configure processing of loadshape data
#
pumas = {
    "Alameda" : "g0600010",
    "Contra Costa" : "g0600130",
    "Los Angeles" : "g0600370",
    "Riverside" : "g0600650",
    "San Bernadino" : "g0600710",
    "San Diego" : "g0600730",
    "San Francisco" : "g0600750",
    "San Mateo" : "g0600810",
    "Santa Clara" : "g0600850",
}
restype = {"multi-family with 2 - 4 units" : "MFS",
           "multi-family with 5plus units" : "MFL",
           "single-family attached" : "SFA",
           "single-family detached" : "SFD",
           "mobile home" : "MH",
          }
resstock = "https://oedi-data-lake.s3.amazonaws.com/nrel-pds-building-stock/end-use-load-profiles-for-us-building-stock/2021/resstock_amy2018_release_1/timeseries_aggregates/by_county/state=CA"
=======
__generated_with = "0.3.9"
app = marimo.App(width="full")
>>>>>>> 7b1647f6

#
# Download loadshapes
#
if not os.path.exists("resstock.csv.zip"):
    result = []
    for county,puma in pumas.items():
        for building_type in restype.keys():
            print("Downloading",county,building_type,"...",file=sys.stderr,flush=True) 
            _data = pd.read_csv(f"{resstock}/{puma}-{building_type.replace(' ','_')}.csv",
                                usecols = ["in.county","in.geometry_building_type_recs","timestamp",
                                           "out.electricity.heating.energy_consumption",
                                           "out.electricity.heating_supplement.energy_consumption",
                                           "out.electricity.cooling.energy_consumption",
                                           "out.electricity.pv.energy_consumption",
                                           "out.electricity.total.energy_consumption",
                                           "out.natural_gas.heating.energy_consumption",
                                           "out.natural_gas.total.energy_consumption",
                                           "out.propane.heating.energy_consumption",
                                           "out.fuel_oil.heating.energy_consumption",
                                           "out.site_energy.total.energy_consumption",
                                          ]
                               )
            _data['in.county'] = county
            _data['in.geometry_building_type_recs'] = restype[building_type]
            _data.columns = ["county","building_type","datetime",
                             "electric-heating[kWh]","electric-supplemental-heating[kWh]",
                             "electric-cooling[kWh]","electric-pv[kWh]","electric-total[kWh]",
                             "gas-heating[kWh]","gas-total[kWh]",
                             "propane-heating[kWh]","fueloil-heating[kWh]","energy-total[kWh]",
                            ]
            result.append(_data)
    result = pd.concat(result)
    print("Saving resstock data...",file=sys.stderr,flush=True)
    result.to_csv("restock.csv.zip",index=False,header=True,compression="zip")
else:
    print("Loading resstock data...",file=sys.stderr,flush=True)
    result = pd.read_csv("resstock.csv.zip")


# 
# Normalize to floor area
#
print("Normalizing to power intensity...",file=sys.stderr,flush=True)
dt = 0.25; # timestep in hours
_building_data = pd.read_csv("floorarea.csv",index_col=["in.county","building_type"])
_area = _building_data.groupby(["in.county","building_type"]).sum()
_area.columns = ["floor_area[sf]"]
_area.reset_index(inplace=True)
_pumas = dict([y.upper(),x] for x,y in pumas.items())
_area["county"] = [_pumas[x] for x in _area["in.county"]]
_area.drop("in.county",inplace=True,axis=1)
_area.set_index(["county","building_type"],inplace=True)
data = result.set_index(["county","building_type"]).join(_area)
columns = []
for column in data.columns:
    if column.endswith("[kWh]"):
        data[column] = data[column] / data["floor_area[sf]"] / dt
    columns.append(column.replace("[kWh]","[kW/sf]"))
data.columns = columns
data.drop("floor_area[sf]",axis=1,inplace=True)
data.reset_index(inplace=True)
data.set_index(["county","building_type","datetime"],inplace=True)
data.sort_index(inplace=True)

<<<<<<< HEAD
#
# Save loadshape data
#
print("Saving loadshape data...",file=sys.stderr,flush=True)
data.to_csv("res_loadshapes.csv.zip",index=True,header=True,compression='zip')


#
# Generate plots
#
for _county in pumas.keys():
    print("Checking for updates to",_county," County...",file=sys.stderr,flush=True)
    for _name,_type in restype.items():
        _file = f"loadshapes/{_county} {_type}.png"
        if not os.path.exists(_file):
            print("Generating",_file,"...",file=sys.stderr,flush=True)
            data.loc[(_county,_type)].plot(figsize=(20,8))
            plt.title(f"{_county} County CA - {_name}")
            plt.grid()
            plt.ylabel('Power intensity')
            plt.xlabel('Date')
            plt.savefig(_file)
            plt.close()
=======
@app.cell
def __(os, pd, pumas, resstock, restype):
    #
    # Download loadshapes
    #
    _columns = {
        "in.county": "county",
        "in.geometry_building_type_recs" : "building_type",
        "timestamp" : "datetime",
        "out.electricity.cooling.energy_consumption" : "electric-cooling[kWh]",
        "out.electricity.heating.energy_consumption" : "electric-heating[kWh]",
        "out.electricity.heating_supplement.energy_consumption" : "electric-supplemental-heating[kWh]",
        "out.electricity.pv.energy_consumption" : "electric-pv[kWh]",
        "out.electricity.total.energy_consumption" : "electric-total[kWh]",
        "out.natural_gas.heating.energy_consumption" : "gas-heating[kWh]",
        "out.natural_gas.total.energy_consumption" : "gas-total[kWh]",
        "out.propane.heating.energy_consumption" : "propane-heating[kWh]",
        "out.fuel_oil.heating.energy_consumption" : "fueloil-heating[kWh]",
        "out.site_energy.total.energy_consumption" : "energy-total[kWh]",
    }
    if not os.path.exists("resstock.csv.zip"):
        result = []
        for county,puma in pumas.items():
            for building_type in restype.keys():
                print("Downloading",county,building_type,"...") 
                _data = pd.read_csv(f"{resstock}/{puma}-{building_type.replace(' ','_')}.csv",
                                    usecols = _columns.keys(),
                                   )
                _data['in.county'] = county
                _data['in.geometry_building_type_recs'] = restype[building_type]
                _data.rename(axis='columns',mapper=_columns,inplace=True)
                result.append(_data)
        result = pd.concat(result)
        print("Saving resstock data...")
        result.to_csv("resstock.csv.zip",index=False,header=True,compression="zip")
    else:
        print("Loading resstock data...")
        result = pd.read_csv("resstock.csv.zip")
    return building_type, county, puma, result


@app.cell
def __(pd, pumas, result):
    # 
    # Normalize to floor area
    #
    print("Normalizing to power intensity...")
    dt = 0.25; # timestep in hours
    _building_data = pd.read_csv("floorarea.csv",index_col=["in.county","building_type"])
    _area = _building_data.groupby(["in.county","building_type"]).sum()
    _area.columns = ["floor_area[sf]"]
    _area.reset_index(inplace=True)
    _pumas = dict([y.upper(),x] for x,y in pumas.items())
    _area["county"] = [_pumas[x] for x in _area["in.county"]]
    _area.drop("in.county",inplace=True,axis=1)
    _area.set_index(["county","building_type"],inplace=True)
    data = result.set_index(["county","building_type"]).join(_area)
    columns = []
    for column in data.columns:
        if column.endswith("[kWh]"):
            data[column] = data[column] / data["floor_area[sf]"] / dt
        columns.append(column.replace("[kWh]","[kW/sf]"))
    data.columns = columns
    data.drop("floor_area[sf]",axis=1,inplace=True)
    data.reset_index(inplace=True)
    data.set_index(["county","building_type","datetime"],inplace=True)
    data.sort_index(inplace=True)
    return column, columns, data, dt


@app.cell
def __(data):
    #
    # Save loadshape data
    #
    print("Saving loadshape data...")
    data.to_csv("res_loadshapes.csv.zip",index=True,header=True,compression='zip')
    return


@app.cell
def __(data, os, plt, pumas, restype):
    #
    # Generate plots
    #
    for _county in pumas.keys():
        print("Checking for updates to",_county," County...")
        for _name,_type in restype.items():
            _file = f"loadshapes/{_county} {_type}.png"
            if not os.path.exists(_file):
                print("Generating",_file,"...")
                data.loc[(_county,_type)].plot(figsize=(20,8))
                plt.title(f"{_county} County CA - {_name}")
                plt.grid()
                plt.ylabel('Power intensity')
                plt.xlabel('Date')
                plt.savefig(_file)
                plt.close()
    return


@app.cell
def __():
    #
    # Requirements
    #
    import os, sys
    import marimo as mo
    import pandas as pd
    import matplotlib.pyplot as plt

    pd.options.display.max_columns = None
    pd.options.display.width = None
    return mo, os, pd, plt, sys


if __name__ == "__main__":
    app.run()
>>>>>>> 7b1647f6
<|MERGE_RESOLUTION|>--- conflicted
+++ resolved
@@ -1,123 +1,35 @@
-import os, sys
-import pandas as pd
-import matplotlib.pyplot as plt
+import marimo
 
-<<<<<<< HEAD
-#
-# Configure processing of loadshape data
-#
-pumas = {
-    "Alameda" : "g0600010",
-    "Contra Costa" : "g0600130",
-    "Los Angeles" : "g0600370",
-    "Riverside" : "g0600650",
-    "San Bernadino" : "g0600710",
-    "San Diego" : "g0600730",
-    "San Francisco" : "g0600750",
-    "San Mateo" : "g0600810",
-    "Santa Clara" : "g0600850",
-}
-restype = {"multi-family with 2 - 4 units" : "MFS",
-           "multi-family with 5plus units" : "MFL",
-           "single-family attached" : "SFA",
-           "single-family detached" : "SFD",
-           "mobile home" : "MH",
-          }
-resstock = "https://oedi-data-lake.s3.amazonaws.com/nrel-pds-building-stock/end-use-load-profiles-for-us-building-stock/2021/resstock_amy2018_release_1/timeseries_aggregates/by_county/state=CA"
-=======
 __generated_with = "0.3.9"
 app = marimo.App(width="full")
->>>>>>> 7b1647f6
-
-#
-# Download loadshapes
-#
-if not os.path.exists("resstock.csv.zip"):
-    result = []
-    for county,puma in pumas.items():
-        for building_type in restype.keys():
-            print("Downloading",county,building_type,"...",file=sys.stderr,flush=True) 
-            _data = pd.read_csv(f"{resstock}/{puma}-{building_type.replace(' ','_')}.csv",
-                                usecols = ["in.county","in.geometry_building_type_recs","timestamp",
-                                           "out.electricity.heating.energy_consumption",
-                                           "out.electricity.heating_supplement.energy_consumption",
-                                           "out.electricity.cooling.energy_consumption",
-                                           "out.electricity.pv.energy_consumption",
-                                           "out.electricity.total.energy_consumption",
-                                           "out.natural_gas.heating.energy_consumption",
-                                           "out.natural_gas.total.energy_consumption",
-                                           "out.propane.heating.energy_consumption",
-                                           "out.fuel_oil.heating.energy_consumption",
-                                           "out.site_energy.total.energy_consumption",
-                                          ]
-                               )
-            _data['in.county'] = county
-            _data['in.geometry_building_type_recs'] = restype[building_type]
-            _data.columns = ["county","building_type","datetime",
-                             "electric-heating[kWh]","electric-supplemental-heating[kWh]",
-                             "electric-cooling[kWh]","electric-pv[kWh]","electric-total[kWh]",
-                             "gas-heating[kWh]","gas-total[kWh]",
-                             "propane-heating[kWh]","fueloil-heating[kWh]","energy-total[kWh]",
-                            ]
-            result.append(_data)
-    result = pd.concat(result)
-    print("Saving resstock data...",file=sys.stderr,flush=True)
-    result.to_csv("restock.csv.zip",index=False,header=True,compression="zip")
-else:
-    print("Loading resstock data...",file=sys.stderr,flush=True)
-    result = pd.read_csv("resstock.csv.zip")
 
 
-# 
-# Normalize to floor area
-#
-print("Normalizing to power intensity...",file=sys.stderr,flush=True)
-dt = 0.25; # timestep in hours
-_building_data = pd.read_csv("floorarea.csv",index_col=["in.county","building_type"])
-_area = _building_data.groupby(["in.county","building_type"]).sum()
-_area.columns = ["floor_area[sf]"]
-_area.reset_index(inplace=True)
-_pumas = dict([y.upper(),x] for x,y in pumas.items())
-_area["county"] = [_pumas[x] for x in _area["in.county"]]
-_area.drop("in.county",inplace=True,axis=1)
-_area.set_index(["county","building_type"],inplace=True)
-data = result.set_index(["county","building_type"]).join(_area)
-columns = []
-for column in data.columns:
-    if column.endswith("[kWh]"):
-        data[column] = data[column] / data["floor_area[sf]"] / dt
-    columns.append(column.replace("[kWh]","[kW/sf]"))
-data.columns = columns
-data.drop("floor_area[sf]",axis=1,inplace=True)
-data.reset_index(inplace=True)
-data.set_index(["county","building_type","datetime"],inplace=True)
-data.sort_index(inplace=True)
-
-<<<<<<< HEAD
-#
-# Save loadshape data
-#
-print("Saving loadshape data...",file=sys.stderr,flush=True)
-data.to_csv("res_loadshapes.csv.zip",index=True,header=True,compression='zip')
+@app.cell
+def __():
+    #
+    # Configure processing of loadshape data
+    #
+    pumas = {
+        "Alameda" : "g0600010",
+        "Contra Costa" : "g0600130",
+        "Los Angeles" : "g0600370",
+        "Riverside" : "g0600650",
+        "San Bernadino" : "g0600710",
+        "San Diego" : "g0600730",
+        "San Francisco" : "g0600750",
+        "San Mateo" : "g0600810",
+        "Santa Clara" : "g0600850",
+    }
+    restype = {"multi-family with 2 - 4 units" : "MFS",
+               "multi-family with 5plus units" : "MFL",
+               "single-family attached" : "SFA",
+               "single-family detached" : "SFD",
+               "mobile home" : "MH",
+              }
+    resstock = "https://oedi-data-lake.s3.amazonaws.com/nrel-pds-building-stock/end-use-load-profiles-for-us-building-stock/2021/resstock_amy2018_release_1/timeseries_aggregates/by_county/state=CA"
+    return pumas, resstock, restype
 
 
-#
-# Generate plots
-#
-for _county in pumas.keys():
-    print("Checking for updates to",_county," County...",file=sys.stderr,flush=True)
-    for _name,_type in restype.items():
-        _file = f"loadshapes/{_county} {_type}.png"
-        if not os.path.exists(_file):
-            print("Generating",_file,"...",file=sys.stderr,flush=True)
-            data.loc[(_county,_type)].plot(figsize=(20,8))
-            plt.title(f"{_county} County CA - {_name}")
-            plt.grid()
-            plt.ylabel('Power intensity')
-            plt.xlabel('Date')
-            plt.savefig(_file)
-            plt.close()
-=======
 @app.cell
 def __(os, pd, pumas, resstock, restype):
     #
@@ -235,5 +147,4 @@
 
 
 if __name__ == "__main__":
-    app.run()
->>>>>>> 7b1647f6
+    app.run()