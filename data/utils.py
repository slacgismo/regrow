--- conflicted
+++ resolved
@@ -233,7 +233,6 @@
     leap = (year%4 == 0)
     email, api_key = nsrdb_credentials()
     # Pull from API and save locally
-<<<<<<< HEAD
     psm3, _ = pvlib.iotools.get_psm3(lat, lon,
                                     api_key,
                                     email, year,
@@ -251,21 +250,4 @@
     psm3.index = psm3.index.tz_convert('UTC')
     if type(attributes) is dict:
         psm3.rename(columns=dict([(y,x) for x,y in attributes.items()]),inplace=True)    
-=======
-    psm3, _ = pvlib_psm3.get_psm3(lat, lon,
-                                  api_key,
-                                  email, year,
-                                  attributes=attributes.values(),
-                                  map_variables=True,
-                                  interval=interval,
-                                  leap_day=leap,
-                                  timeout=60)
-    cols_to_remove = ['Year', 'Month', 'Day', 'Hour', 'Minute']
-    psm3 = psm3.drop(columns=cols_to_remove)
-    psm3.index = pd.to_datetime(psm3.index)
-    psm3.rename(columns={"key_0": "datetime",
-                         **{v: k for k, v in attributes.items()}},
-                inplace=True)
-    psm3 = psm3.round(3)  
->>>>>>> 6761cad9
     return psm3.sort_index()