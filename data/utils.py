--- conflicted
+++ resolved
@@ -2,11 +2,8 @@
 import json
 import pandas as pd
 import math
-<<<<<<< HEAD
 import pvlib
-=======
 import datetime as dt
->>>>>>> 6517a201
 
 #
 # Command args
@@ -227,7 +224,6 @@
     """
     lat,lon = geocode(location)
     leap = (year%4 == 0)
-<<<<<<< HEAD
     email, api_key = nsrdb_credentials()
     # Pull from API and save locally
     psm3, _ = pvlib.iotools.get_psm3(lat, lon,
@@ -246,23 +242,4 @@
     # Set datetime index to ISO UTC format
     psm3.index = psm3.index.tz_convert('UTC')
     psm3.index = psm3.index.map(lambda x: x.isoformat())
-    return psm3.sort_index()
-=======
-    utc = True
-    email,apikey = nsrdb_credentials()
-    server = "https://developer.nrel.gov/api/solar/nsrdb_psm3_download.csv"
-    url = f"{server}?wkt=POINT({lon}%20{lat})&names={year}&leap_day={str(leap).lower()}&interval={interval}&utc={str(utc).lower()}&api_key={apikey}&attributes={','.join(attributes.values())}&email={email}&full_name=None&affiliation=None&mailing_list=false&reason=None"
-    try:
-        data = pd.read_csv(url,skiprows=2,
-            converters = dict([[x,float] for x in attributes.values()]),
-            )
-    except Exception as err:
-        error(E_INVAL,f"{url} - {err}")
-        raise
-    data["timestamp"] = [pd.to_datetime(f"{Y} {m} {d} {H} {M}",format="%Y %m %d %H %M",yearfirst=True,utc=True) for Y,m,d,H,M in data[["Year","Month","Day","Hour","Minute"]].values]
-    data.set_index("timestamp",inplace=True)
-    data.drop(['Year','Month','Day','Hour','Minute'],axis=1,inplace=True)
-    # data.index = [pd.to_datetime(f"{Y} {m} {d} {H} {M}",format="%Y %m %d %H %M",yearfirst=True,utc=True) for Y,m,d,H,M in data[["Year","Month","Day","Hour","Minute"]].values]
-    data.columns = attributes.keys()
-    return data.sort_index()
->>>>>>> 6517a201
+    return psm3.sort_index()