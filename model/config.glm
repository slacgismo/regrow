--- conflicted
+++ resolved
@@ -17,19 +17,6 @@
 // Stop simulation on 21-Dec-2022
 //
 #define STOPTIME "2020-09-01 00:00:00 PST"
-<<<<<<< HEAD
-
-//
-// Specify the PSS/E model filename
-//
-#define RAWFILE "wecc240_psse.raw"
-
-//
-// Save the final result to JSON
-//
-#define SAVEFILE "wecc240.json"
-=======
->>>>>>> b58091c4
 
 //
 // Maximum iterations allowed for any single solution
