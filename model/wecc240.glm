// Main WECC 240 bus model
//
// Most specifications in this file should be provided by the config.glm file
// unless they are considered invariant across the scenarios being considered.
//

#include "config.glm"

//#version "${VERSION}"

clock {
    timezone ${TIMEZONE};
    starttime ${STARTTIME};
    stoptime ${STOPTIME};
}

module pypower
{
    maximum_iterations ${MAXIMUM_ITERATIONS};
    maximum_timestep ${MAXIMUM_TIMESTEP};
    stop_on_failure ${STOP_ON_FAILURE};
    controllers "wecc240_controllers";
}

//
// Load the PSS/E model
//
#input "wecc240_psse.raw" --exclude psse_owner,psse_area,psse_zone
// TODO: exclude gen once the model solves ok with all loads and powerplants included below
//#input "wecc240_psse.raw" --exclude gen,psse_owner,psse_area,psse_zone

//
// Load the GIS data
//
#include "../data/wecc240_gis.glm"

//
// Load powerplant data
//

#system python3 powerplants_aggregated.py
#include "powerplants_aggregated.glm"

//
// Load loads data
//
#include "../data/loads.glm"

//
// Save the final result to JSON
//
<<<<<<< HEAD
#set savefile="${SAVEFILE}"

//
// Setup georecorders
//
module recorders;
=======
#set savefile="wecc240.json"
>>>>>>> b58091c4
<|MERGE_RESOLUTION|>--- conflicted
+++ resolved
@@ -49,13 +49,10 @@
 //
 // Save the final result to JSON
 //
-<<<<<<< HEAD
-#set savefile="${SAVEFILE}"
 
 //
 // Setup georecorders
 //
 module recorders;
-=======
+
 #set savefile="wecc240.json"
->>>>>>> b58091c4
